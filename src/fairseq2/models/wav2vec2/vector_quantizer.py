# Copyright (c) Meta Platforms, Inc. and affiliates.
# All rights reserved.
#
# This source code is licensed under the BSD-style license found in the
# LICENSE file in the root directory of this source tree.

from __future__ import annotations

from abc import ABC, abstractmethod
from dataclasses import dataclass
from typing import final

import torch
import torch.nn as nn
from torch import Tensor
from torch.nn import Module, Parameter
from torch.nn.functional import gumbel_softmax
from typing_extensions import override

from fairseq2.nn import Linear
from fairseq2.typing import DataType, Device


class VectorQuantizer(Module, ABC):
    """Quantizes incoming data in a differentiable way."""

    input_dim: int
    output_dim: int
    num_codebooks: int
    num_codebook_entries: int

    def __init__(self, input_dim: int, output_dim: int) -> None:
        """
        :param input_dim:
            The dimensionality of inputs.
        :param output_dim:
            The dimensionality of quantized outputs.
        """
        super().__init__()

        self.input_dim = input_dim
        self.output_dim = output_dim

    @abstractmethod
    def forward(self, x: Tensor) -> "VectorQuantizerOutput":
        pass


@dataclass
class VectorQuantizerOutput(ABC):
    """Holds the output of a vector quantizer."""

    quantized_vectors: Tensor
    """The quantized vector output."""

    @abstractmethod
    def compute_loss(self) -> Tensor:
        """Compute the loss."""

    @abstractmethod
    def get_target_indices(self, num_codebooks: int) -> Tensor:
        pass


@final
class GumbelVectorQuantizer(VectorQuantizer):
    """Quantizes incoming data using Gumbel-Softmax."""

    input_dim: int
    output_dim: int
    num_codebooks: int
    num_codebook_entries: int
    min_temp: float
    max_temp: float
    temp_decay: float
    entry_proj: Linear
    entries: Parameter
    num_updates: Tensor

    def __init__(
        self,
        input_dim: int,
        output_dim: int,
        num_codebooks: int,
        num_codebook_entries: int,
        *,
        codebook_sampling_temperature: tuple[float, float, float],
        device: Device | None = None,
        dtype: DataType | None = None,
    ):
        """
        :param input_dim:
            The dimensionality of inputs.
        :param output_dim:
            The dimensionality of quantized outputs.
        :param num_codebooks:
            number of groups for vector quantization
        :param num_codebook_entries:
            number of quantized vectors per group
        :param codebook_sampling_temperature:
            The temperature for training. A tuple of maximum temperature,
            minimum temperature, and decay factor.
        """
        super().__init__(input_dim, output_dim)

        if output_dim % num_codebooks != 0:
            raise ValueError(
                f"`output_dim` must be a multiple of `num_codebooks` ({num_codebooks}), but is {output_dim} instead."
            )

        entry_dim = output_dim // num_codebooks

        self.input_dim = input_dim
        self.output_dim = output_dim
        self.num_codebooks = num_codebooks
        self.num_codebook_entries = num_codebook_entries
        self.max_temp, self.min_temp, self.temp_decay = codebook_sampling_temperature

        num_total_entries = num_codebooks * num_codebook_entries

        self.entry_proj = Linear(
            self.input_dim,
            num_total_entries,
            bias=True,
            init_fn=init_entry_projection,
            device=device,
            dtype=dtype,
        )

        self.entries = Parameter(
            torch.empty((1, num_total_entries, entry_dim), device=device, dtype=dtype)
        )

        num_updates = torch.empty((), device=device, dtype=torch.int64)

        self.register_buffer("num_updates", num_updates)

        self.reset_parameters()

    def reset_parameters(self) -> None:
        """Reset the parameters and buffers of the module."""
        nn.init.uniform_(self.entries)

        self.num_updates.zero_()

    @override
    def forward(self, x: Tensor) -> "GumbelVectorQuantizerOutput":
        current_temp = self._compute_current_temp()

        bsz, tsz, fsz = x.shape

        x = self.entry_proj(x)

        #        x = x.unflatten(-1, (self.num_codebooks, self.num_codebook_entries))
        #
        #        k = x.argmax(-1, keepdim=True)
        #
        #        hard_x = torch.zeros_like(x, dtype=torch.float32).scatter_(-1, k, 1.0)
        #
        #        hard_probs = hard_x.mean(dim=0)
        x = x.view(bsz * tsz * self.num_codebooks, -1)

        _, k = x.max(-1)
        hard_x = (
            x.new_zeros(*x.shape)
            .scatter_(-1, k.view(-1, 1), 1.0)
            .view(bsz * tsz, self.num_codebooks, -1)
        )
        hard_probs = torch.mean(hard_x, dim=0)

        @torch.compile(fullgraph=True)
        def compute_code_perplexity(probs: torch.Tensor) -> torch.Tensor:
            return torch.exp(-torch.sum(probs * torch.log(probs + 1e-7), dim=-1)).sum()

        code_perplexity = compute_code_perplexity(probs=hard_probs)

        @torch.compile(fullgraph=True)
        def compute_softmax(x: torch.Tensor) -> torch.Tensor:
            return torch.softmax(
                x.view(bsz * tsz, self.num_codebooks, -1), dim=-1
            ).mean(dim=0)

        avg_probs = compute_softmax(x=x)

        prob_perplexity = compute_code_perplexity(probs=avg_probs)

        if self.training:
            x = gumbel_softmax(x, tau=current_temp, hard=True).type_as(x)
        else:
            x = hard_x

        x = x.view(bsz * tsz, -1)

        cb = x

        @torch.compile(fullgraph=True)
<<<<<<< HEAD
        def compute_sum(x):
=======
        def compute_sum(x: torch.Tensor) -> torch.Tensor:
>>>>>>> 465195cf
            return torch.sum(
                x.view(bsz * tsz, self.num_codebooks, self.num_codebook_entries, 1)
                * self.entries.view(
                    1, self.num_codebooks, self.num_codebook_entries, -1
                ),
                dim=-2,
            )

        x = compute_sum(x).view(bsz, tsz, -1)

        return GumbelVectorQuantizerOutput(
            x,
            cb,
            self.num_codebooks,
            self.num_codebook_entries,
            code_perplexity,
            prob_perplexity,
            current_temp,
        )

    def _compute_current_temp(self) -> float:
        temp = self.max_temp * self.temp_decay ** int(self.num_updates)

        if self.training:
            self.num_updates.add_(1)

        return max(temp, self.min_temp)


def init_entry_projection(proj: Linear) -> None:
    nn.init.normal_(proj.weight, mean=0.0, std=1.0)

    assert proj.bias is not None

    nn.init.zeros_(proj.bias)


@final
@dataclass
class GumbelVectorQuantizerOutput(VectorQuantizerOutput):
    cb: Tensor
    num_codebooks: int
    num_codebook_entries: int
    code_perplexity: Tensor
    prob_perplexity: Tensor
    temperature: float

    @override
    def compute_loss(self) -> Tensor:
        num_entries = self.num_codebooks * self.num_codebook_entries

        return (num_entries - self.prob_perplexity) / num_entries  # type: ignore[no-any-return]

    @override
    def get_target_indices(self, num_codebooks: int) -> Tensor:
        batch_size, seq_len = self.quantized_vectors.shape[:2]

        cb = self.cb.view(batch_size * seq_len * self.num_codebooks, -1)

        indices = cb.argmax(dim=-1).view(-1, self.num_codebooks)

        indices = indices[..., :num_codebooks]

        return indices.detach()<|MERGE_RESOLUTION|>--- conflicted
+++ resolved
@@ -194,11 +194,7 @@
         cb = x
 
         @torch.compile(fullgraph=True)
-<<<<<<< HEAD
-        def compute_sum(x):
-=======
         def compute_sum(x: torch.Tensor) -> torch.Tensor:
->>>>>>> 465195cf
             return torch.sum(
                 x.view(bsz * tsz, self.num_codebooks, self.num_codebook_entries, 1)
                 * self.entries.view(
